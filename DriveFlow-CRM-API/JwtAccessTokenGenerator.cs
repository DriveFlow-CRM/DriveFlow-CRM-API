﻿using Microsoft.AspNetCore.Identity;
using Microsoft.IdentityModel.Tokens;
using System.IdentityModel.Tokens.Jwt;
using System.Security.Claims;
using System.Text;
using DriveFlow_CRM_API.Authentication.Tokens.Handlers;   

namespace DriveFlow_CRM_API.Authentication.Tokens;

/// <summary>
/// Generates a signed JWT <strong>access-token</strong> for a given user and
/// their roles.  Secret is taken from the <c>JWT_KEY</c> environment variable;
/// if absent it falls back to <c>Jwt:Key</c> from configuration files.
/// </summary>
public sealed class JwtAccessTokenGenerator : ITokenGenerator
{
    private readonly IConfiguration _cfg;
    private readonly ITokenClaimHandler _pipeline;   // entry-point in the CoR

    /// <summary>
<<<<<<< HEAD
    /// DI constructor – receives configuration and the claim-builder chain.
=======
    /// DI constructor - receives configuration and the claim-builder chain.
>>>>>>> e830d13c
    /// Handlers are wired in the order they are registered in <c>Program.cs</c>.
    /// </summary>
    public JwtAccessTokenGenerator(
        IConfiguration cfg,
        IEnumerable<ITokenClaimHandler> handlers)
    {
        _cfg = cfg;

        // ─────────────── Build the chain of responsibility ───────────────
        // Build chain in declared order
        ITokenClaimHandler? first = null;
        ITokenClaimHandler? current = null;

        foreach (var handler in handlers)
        {
            if (first is null)
            {
                first = current = handler;          // primul element
            }
            else
            {
                current = current!.SetNext(handler); // leagă și avansează
            }
        }

        _pipeline = first
            ?? throw new InvalidOperationException("No claim handlers registered");

    }

    public string GenerateToken(IdentityUser user, IList<string> roles, int schoolId)
    {
       // ─────────────── Guard-clauses: invalid input ───────────────
        if (user is null)
            throw new ArgumentNullException(nameof(user));

        if (roles is null)
            throw new ArgumentNullException(nameof(roles));
        
       // ─────────────────────────────── Retrieve settings ───────────────────────────────
        var secret = _cfg["JWT_KEY"] ?? _cfg["Jwt:Key"];
        if (string.IsNullOrWhiteSpace(secret) || secret.Length < 32)
            throw new InvalidOperationException(
                "JWT secret missing or too short (≥32 chars). Configure JWT_KEY env-var or Jwt:Key.");

        var jwtSection = _cfg.GetSection("Jwt");
        var issuer = jwtSection["Issuer"];
        var audience = jwtSection["Audience"];
        var expiresMin = int.TryParse(jwtSection["AccessExpiresMinutes"], out var m) ? m : 60;

        // ──────────────────────────────── Build claims (CoR) ──────────────────────────────
        var claims = new List<Claim>();
        _pipeline.Handle(user, roles, schoolId, claims);

        // ──────────────────────────────── Create token ────────────────────────────────
        var key = new SymmetricSecurityKey(Encoding.UTF8.GetBytes(secret));
        var creds = new SigningCredentials(key, SecurityAlgorithms.HmacSha256);

        var token = new JwtSecurityToken(
            issuer: issuer,
            audience: audience,
            claims: claims,
            expires: DateTime.UtcNow.AddMinutes(expiresMin),
            signingCredentials: creds);

        return new JwtSecurityTokenHandler().WriteToken(token);
    }
}<|MERGE_RESOLUTION|>--- conflicted
+++ resolved
@@ -18,11 +18,8 @@
     private readonly ITokenClaimHandler _pipeline;   // entry-point in the CoR
 
     /// <summary>
-<<<<<<< HEAD
     /// DI constructor – receives configuration and the claim-builder chain.
-=======
     /// DI constructor - receives configuration and the claim-builder chain.
->>>>>>> e830d13c
     /// Handlers are wired in the order they are registered in <c>Program.cs</c>.
     /// </summary>
     public JwtAccessTokenGenerator(
