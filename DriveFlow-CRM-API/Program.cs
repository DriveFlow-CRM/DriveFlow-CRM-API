﻿using Microsoft.EntityFrameworkCore;
using Microsoft.OpenApi.Models;
using Microsoft.AspNetCore.Identity;
using Microsoft.AspNetCore.Authentication.JwtBearer;
using Microsoft.IdentityModel.Tokens;
using AspNetCoreRateLimit;                       
using System.Text;
using DriveFlow_CRM_API.Models;
using DriveFlow_CRM_API.Authentication;
using DriveFlow_CRM_API.Authentication.Tokens;
using DriveFlow_CRM_API.Authentication.Tokens.Handlers;
using DriveFlow_CRM_API.Auth;
using Microsoft.AspNetCore.Authorization;
using DriveFlow_CRM_API.Json;

/// <summary>
/// Configures services (Swagger, EF Core, Identity, JWT, rate-limit), builds the HTTP
/// pipeline, seeds default data and starts the DriveFlow CRM Web API.
/// </summary>
<<<<<<< HEAD
// ──────────────────────────────── 1. Environment  ────────────────────────────────

// Load variables from .env FIRST, so they are visible to the configuration builder.
DotNetEnv.Env.Load();

var builder = WebApplication.CreateBuilder(args);
=======
public partial class Program
{
    // ──────────────────────────────── 1. Environment  ────────────────────────────────
    // Load variables from .env FIRST, so they are visible to the configuration builder.
    public static void Main(string[] args)
    {
        DotNetEnv.Env.Load();

        var builder = WebApplication.CreateBuilder(args);
>>>>>>> e830d13c

        // Enable detailed startup errors (useful while debugging 500 responses)
        builder.WebHost.CaptureStartupErrors(true)
                       .UseSetting("detailedErrors", "true");

        // ─────────────────────────── Swagger / OpenAPI – Services ───────────────────────────
        builder.Services.AddEndpointsApiExplorer();
        builder.Services.AddSwaggerGen(opt =>
        {
            opt.SwaggerDoc("v1", new OpenApiInfo
            {
                Title = "DriveFlow CRM API",
                Version = "v1",
                Description = "REST endpoints for the DriveFlow platform."
            });

            // Include XML comments generated at build time (if the file exists)
            var xmlFile = $"{typeof(Program).Assembly.GetName().Name}.xml";
            var xmlPath = Path.Combine(AppContext.BaseDirectory, xmlFile);
            if (System.IO.File.Exists(xmlPath))
                opt.IncludeXmlComments(xmlPath, includeControllerXmlComments: true);

            // ───────────── JWT bearer schema so Swagger shows the Authorize button ─────────────
            opt.AddSecurityDefinition("Bearer", new OpenApiSecurityScheme
            {
                Description = "JWT in header – format: **Bearer &lt;token&gt;**",
                Name = "Authorization",
                In = ParameterLocation.Header,
                Type = SecuritySchemeType.Http,
                Scheme = "bearer",
                BearerFormat = "JWT"
            });

            opt.AddSecurityRequirement(new OpenApiSecurityRequirement
            {
        {
            new OpenApiSecurityScheme
            {
                Reference = new OpenApiReference
                {
                    Type = ReferenceType.SecurityScheme,
                    Id   = "Bearer"
                }
            },
            Array.Empty<string>()
        }
            });
        });

        // ────────────────────────── Environment & Configuration ────────────────────────────
        // 2. Determine the HTTP port (container platforms usually inject PORT).
        var port = Environment.GetEnvironmentVariable("PORT") ?? "5000";
        builder.WebHost.UseUrls($"http://*:{port}");

        // ───────────────────────────── Database & Identity ────────────────────────────────
        // 3. Resolve the base connection string from appsettings.json or environment variables.
        var connectionString = builder.Configuration.GetConnectionString("DefaultConnection");

        // 4. Convert Heroku-style JawsDB URI → MySQL connection string when present.
        var jawsDbUrl = Environment.GetEnvironmentVariable("JAWSDB_URL");
        if (!string.IsNullOrEmpty(jawsDbUrl))
        {
            var uri = new Uri(jawsDbUrl);
            connectionString =
                $"Server={uri.Host};Database={uri.AbsolutePath.Trim('/')};" +
                $"User ID={uri.UserInfo.Split(':')[0]};" +
                $"Password={uri.UserInfo.Split(':')[1]};" +
                $"Port={uri.Port};SSL Mode=Required;";
        }

        // 5. Register the application's DbContext (Pomelo MySQL provider).
        builder.Services.AddDbContext<ApplicationDbContext>(options =>
        {
            options.UseMySql(connectionString, ServerVersion.AutoDetect(connectionString));
        });

        // 6. Configure ASP.NET Core Identity with role support.
        builder.Services.AddDefaultIdentity<ApplicationUser>(options =>
        {
            // Require confirmed e-mail before sign-in.
            options.SignIn.RequireConfirmedAccount = true;

            // ───────────── Lockout (per-user cool-down) ─────────────
            options.Lockout.AllowedForNewUsers = true;
            options.Lockout.MaxFailedAccessAttempts = 5;                // after 5 bad passwords
            options.Lockout.DefaultLockoutTimeSpan = TimeSpan.FromMinutes(10); // lock 10 min
        })
        .AddRoles<IdentityRole>()
        .AddEntityFrameworkStores<ApplicationDbContext>();

        // ──────────────────────── JWT Authentication & Authorization ───────────────────────
        // 1) Read JWT settings (Issuer & Audience from appsettings.json, KEY from env-var).
        var jwtSection = builder.Configuration.GetSection("Jwt");

        //    Prefer the environment variable JWT_KEY; fall back to Jwt:Key only for local dev.
        var jwtKey = builder.Configuration["JWT_KEY"] ?? jwtSection["Key"];

        if (string.IsNullOrWhiteSpace(jwtKey) || jwtKey.Length < 32)
            throw new InvalidOperationException("JWT_KEY is missing or shorter than 32 characters (256 bits). Provide a strong secret via environment variables.");

        var signingKey = new SymmetricSecurityKey(Encoding.UTF8.GetBytes(jwtKey));

        // 3) Register Bearer authentication (signature, issuer, audience & lifetime validation).
        builder.Services
            .AddAuthentication(options =>
            {
                options.DefaultAuthenticateScheme = JwtBearerDefaults.AuthenticationScheme;
                options.DefaultChallengeScheme = JwtBearerDefaults.AuthenticationScheme;
            })
           .AddJwtBearer(options =>
        {
            options.TokenValidationParameters = new TokenValidationParameters
            {
                ValidateIssuer = true,
                ValidateAudience = true,
                ValidateLifetime = true,
                ValidateIssuerSigningKey = true,

                ValidIssuer = jwtSection["Issuer"],
                ValidAudience = jwtSection["Audience"],
                IssuerSigningKey = signingKey,

                ClockSkew = TimeSpan.Zero,      // no grace period on expiry
                RoleClaimType = "userRole"
            };
        });
        // ───────────────────────  Add authorization policies  ───────────────────────
        builder.Services.AddAuthorization(options =>
        {
            // ───── SUPER-ADMIN  (no school comparison) ─────
            options.AddPolicy("SuperAdmin", policy => policy
                .RequireRole("SuperAdmin"));

            // ───── SCHOOL-ADMIN  (role + same school) ─────
            options.AddPolicy("SchoolAdmin", policy => policy
                .RequireRole("SchoolAdmin")
                .AddRequirements(new SameSchoolRequirement()));   // compares schoolId

            // ───── INSTRUCTOR  (role + same school) ─────
            options.AddPolicy("Instructor", policy => policy
                .RequireRole("Instructor")
                .AddRequirements(new SameSchoolRequirement()));   // compares schoolId

            // ───── STUDENT  (role + same school) ─────
            options.AddPolicy("Student", policy => policy
                .RequireRole("Student")
                .AddRequirements(new SameSchoolRequirement()));   // compares schoolId
        });

        // Register the custom handler once
        builder.Services.AddSingleton<IAuthorizationHandler, SameSchoolHandler>();

        // ─── Chain-of-Responsibility handlers (execution order) ───
        builder.Services.AddTransient<ITokenClaimHandler, CoreUserClaimsHandler>();
        builder.Services.AddTransient<ITokenClaimHandler, RoleClaimsHandler>();
        builder.Services.AddTransient<ITokenClaimHandler, SchoolClaimHandler>();

        // 3) Strategy pattern – register the default ACCESS-token generator.
        builder.Services.AddScoped<ITokenGenerator>(sp =>
            TokenGeneratorFactory.Create(TokenType.Access, sp));

        // 4) Refresh-token storage / validation service.
        builder.Services.AddScoped<IRefreshTokenService, RefreshTokenService>();

        // ─────────────────────────────── Rate-Limit / Cool-down ──────────────────────────────
        builder.Services.AddMemoryCache();

        builder.Services.Configure<IpRateLimitOptions>(opt =>
        {
            opt.EnableEndpointRateLimiting = true;
            opt.StackBlockedRequests = false;
            opt.GeneralRules = new List<RateLimitRule>
            {
        new RateLimitRule
        {
            Endpoint = "POST:/api/auth", // login endpoint
            Limit    = 5,                // max 5 attempts
            Period   = "1m"              // per 1 minute window
        }
            };
        });

        builder.Services.AddInMemoryRateLimiting();
        builder.Services.AddSingleton<IRateLimitConfiguration, RateLimitConfiguration>();

        // ─────────────────────────────── MVC Controllers ─────────────────────────────────

        // 7. Register MVC controllers + JSON source-generated context.
        builder.Services.AddControllers()
            .AddJsonOptions(o =>
            {
                // insert our context at the start of the resolver chain
                o.JsonSerializerOptions.TypeInfoResolverChain.Insert(
                    0, AppJsonContext.Default);


            });

        // 8. Build the application instance.
        var app = builder.Build();

        // ─────────────────────────────── Database Seeding ────────────────────────────────
        // Run once at startup to ensure roles, admin user and initial data exist.
        using (var scope = app.Services.CreateScope())
        {
            SeedData.Initialize(scope.ServiceProvider);
        }

        // ───────────────────────────── Swagger / OpenAPI – Middleware ─────────────────────
        //    Swagger JSON available at /swagger/v1/swagger.json
        app.UseSwagger();
        app.UseSwaggerUI(c =>
        {
            c.SwaggerEndpoint("/swagger/v1/swagger.json", "DriveFlow CRM API v1");
            // c.RoutePrefix = string.Empty; // Serve UI at root if desired
        });

        // (Optional) Log the resolved connection string.
        app.Logger.LogInformation("Using connection string: {ConnectionString}", connectionString);

        // ──────────────────────────────── Request Pipeline ───────────────────────────────
        app.UseRouting();

        app.UseIpRateLimiting();
        app.UseAuthentication();            // Must precede UseAuthorization
        app.UseAuthorization();

#if DEBUG
        // Show detailed exception page in Debug builds
        app.UseDeveloperExceptionPage();
#endif

        // 9. Map controllers (no UseEndpoints needed in .NET 6 minimal hosting).
        app.MapControllers();

        // 10. Run the application (blocking call).
        app.Run();
    }
}<|MERGE_RESOLUTION|>--- conflicted
+++ resolved
@@ -17,14 +17,6 @@
 /// Configures services (Swagger, EF Core, Identity, JWT, rate-limit), builds the HTTP
 /// pipeline, seeds default data and starts the DriveFlow CRM Web API.
 /// </summary>
-<<<<<<< HEAD
-// ──────────────────────────────── 1. Environment  ────────────────────────────────
-
-// Load variables from .env FIRST, so they are visible to the configuration builder.
-DotNetEnv.Env.Load();
-
-var builder = WebApplication.CreateBuilder(args);
-=======
 public partial class Program
 {
     // ──────────────────────────────── 1. Environment  ────────────────────────────────
@@ -34,7 +26,6 @@
         DotNetEnv.Env.Load();
 
         var builder = WebApplication.CreateBuilder(args);
->>>>>>> e830d13c
 
         // Enable detailed startup errors (useful while debugging 500 responses)
         builder.WebHost.CaptureStartupErrors(true)
