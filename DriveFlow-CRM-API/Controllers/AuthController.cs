﻿using DriveFlow_CRM_API.Authentication.Tokens;
using DriveFlow_CRM_API.Authentication;
using DriveFlow_CRM_API.Models;
using Microsoft.AspNetCore.Identity;
using Microsoft.AspNetCore.Mvc;
using System.IdentityModel.Tokens.Jwt;

/// <summary>
/// Authentication endpoints (login &amp; refresh) for the DriveFlow CRM API.
/// </summary>
/// <remarks>
/// <para>
/// Exposes two endpoints:
/// <list type="bullet">
///   <item>
///     <description>
<<<<<<< HEAD
///       <c>POST /api/auth</c> — verifies credentials and returns an
=======
///       <c>POST /api/auth</c> - verifies credentials and returns an
>>>>>>> e830d13c
///       <strong>access‑token</strong> plus a <strong>refresh‑token</strong>.
///     </description>
///   </item>
///   <item>
///     <description>
<<<<<<< HEAD
///       <c>POST /api/auth/refresh</c> — exchanges a valid refresh‑token for a new
=======
///       <c>POST /api/auth/refresh</c> - exchanges a valid refresh‑token for a new
>>>>>>> e830d13c
///       access‑token without re‑authenticating.
///     </description>
///   </item>
/// </list>
/// </para>
/// Tokens are signed according to the algorithm configured in <c>Jwt:Algorithm</c>
/// (default <c>HS256</c>). All timestamps are expressed in UTC.
/// </remarks>

[ApiController]
[Route("api/[controller]")]
public class AuthController : ControllerBase
{
    // ───────────────────────────── fields & ctor ─────────────────────────────
    private readonly UserManager<ApplicationUser> _users;
    private readonly SignInManager<ApplicationUser> _signIn;
    private readonly ITokenGenerator _tok;       // Access‑token generator
    private readonly IRefreshTokenService _rtok; // Refresh‑token persistence
    private readonly IConfiguration _cfg;

    /// <summary>
    /// Constructor injected by the framework with request‑scoped services.
    /// </summary>
    public AuthController(
        UserManager<ApplicationUser> users,
        SignInManager<ApplicationUser> signIn,
        ITokenGenerator tok,
        IRefreshTokenService rtok,
        IConfiguration cfg)
    {
        _users = users;
        _signIn = signIn;
        _tok = tok;
        _rtok = rtok;
        _cfg = cfg;
    }

    // ─────────────────────────   LOGIN   ─────────────────────────
    /// <summary>
    /// Authenticates a user and returns an access-token plus a refresh-token.
    /// </summary>
    /// <remarks>
    /// <list type="bullet">
    ///   <item><description>
    ///     Secret key is read from <c>JWT_KEY</c> (env) or <c>Jwt:Key</c> (appsettings).
    ///   </description></item>
    ///   <item><description>
    ///     <strong>Sample request body</strong>:
    ///   </description></item>
    /// </list>
    ///
    /// ```json
    /// {
    ///   "email":    "student@test.com",
    ///   "password": "Student231!"
    /// }
    /// ```
    /// </remarks>
    /// <param name="dto">Credentials (e-mail &amp; password).</param>
    /// <response code="200">Login successful – returns tokens and user metadata.</response>
    /// <response code="401">E-mail or password incorrect.</response>
    /// <response code="404">Account not found.</response>

    [HttpPost]
    public async Task<IActionResult> LoginAsync(LoginDto dto)
    {
        // 1. Locate the account
        var user = await _users.FindByEmailAsync(dto.Email);
        if (user is null)
            return NotFound(new { error = 404, message = "Account not found!" });

        // 2. Verify password
        var valid = await _signIn.CheckPasswordSignInAsync(user, dto.Password, lockoutOnFailure: false);
        if (!valid.Succeeded)
            return Unauthorized(new { error = 401, message = "Incorrect email or password!" });

        // 3. Fetch the single role assigned to this account
        var roles = await _users.GetRolesAsync(user);
        var role = roles.Count > 0 ? roles[0] : "Student"; // Fallback for safety

        // 4. Domain‑specific data (placeholder until school relationship exists)
        var schoolId = user.AutoSchoolId ?? 0;

        // 5. Generate ACCESS token
        var accessTok = _tok.GenerateToken(user, roles, schoolId);

        // 6. Generate REFRESH token (can use different lifetime / key)
        var refreshGen = TokenGeneratorFactory.Create(TokenType.Refresh, HttpContext.RequestServices);
        var refreshTok = refreshGen.GenerateToken(user, roles, schoolId);
        var refreshExp = DateTime.UtcNow.AddDays(int.Parse(_cfg["Jwt:RefreshExpiresDays"]!));
        await _rtok.StoreAsync(user, refreshTok, refreshExp);

        // 7. Build response DTO
        var response = new
        {
            token = accessTok,
            refreshToken = refreshTok,
            expiresIn = int.Parse(_cfg["Jwt:AccessExpiresMinutes"]!) * 60,
            userId = user.Id,
            userType = role,
            userEmail = user.Email,
            firstName = user.FirstName,
            lastName = user.LastName,
            userPhone = user.PhoneNumber,
            schoolId
        };

        // (Optional) Send token in Authorization header as well, for convenience
        Response.Headers["Authorization"] = $"Bearer {accessTok}";

        return Ok(response);
    }

    // ─────────────────────────   REFRESH   ─────────────────────────
    /// <summary>
    /// Exchanges a valid refresh‑token for a new access‑token.
    /// </summary>
    /// <param name="dto">Payload containing the refresh‑token.</param>
    /// <response code="200">New access‑token issued.</response>
    /// <response code="401">Refresh‑token invalid or user no longer exists.</response>
    [HttpPost("refresh")]
    public async Task<IActionResult> RefreshAsync(RefreshDto dto)
    {
        // 1. Extract userId (sub claim) from the JWT
        var jwtObj = new JwtSecurityTokenHandler().ReadJwtToken(dto.RefreshToken);
        var userId = jwtObj.Subject;

        var user = await _users.FindByIdAsync(userId!);
        if (user is null)
            return Unauthorized();

        // 2. Validate the refresh‑token against the store
        var ok = await _rtok.ValidateAsync(user, dto.RefreshToken);
        if (!ok)
            return Unauthorized();

        // 3. Issue a new ACCESS token
        var roles = await _users.GetRolesAsync(user);
        var schoolId = user.AutoSchoolId ?? 0;
        var newAccess = _tok.GenerateToken(user, roles, schoolId);

        // Optional header for convenience
        Response.Headers["Authorization"] = $"Bearer {newAccess}";

        return Ok(new { token = newAccess });
    }
}
// ─────────────────────── DTOs ───────────────────────

/// <summary>
/// DTO used for login credentials.
/// </summary>
/// <param name="Email">E‑mail address (UserName in Identity).</param>
/// <param name="Password">Account password in plain text.</param>
public record LoginDto(string Email, string Password);

/// <summary>
/// DTO used to request a new access‑token using a refresh‑token.
/// </summary>
/// <param name="RefreshToken">The previously issued refresh‑token.</param>
public record RefreshDto(string RefreshToken);<|MERGE_RESOLUTION|>--- conflicted
+++ resolved
@@ -14,21 +14,13 @@
 /// <list type="bullet">
 ///   <item>
 ///     <description>
-<<<<<<< HEAD
-///       <c>POST /api/auth</c> — verifies credentials and returns an
-=======
 ///       <c>POST /api/auth</c> - verifies credentials and returns an
->>>>>>> e830d13c
 ///       <strong>access‑token</strong> plus a <strong>refresh‑token</strong>.
 ///     </description>
 ///   </item>
 ///   <item>
 ///     <description>
-<<<<<<< HEAD
-///       <c>POST /api/auth/refresh</c> — exchanges a valid refresh‑token for a new
-=======
 ///       <c>POST /api/auth/refresh</c> - exchanges a valid refresh‑token for a new
->>>>>>> e830d13c
 ///       access‑token without re‑authenticating.
 ///     </description>
 ///   </item>
